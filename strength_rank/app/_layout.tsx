--- conflicted
+++ resolved
@@ -64,47 +64,17 @@
     () => (colorScheme === 'dark' ? DarkTheme : DefaultTheme),
     [colorScheme]
   );
-<<<<<<< HEAD
-=======
 
-  if (checkingSession) {
-    return (
-      <NavigationThemeProvider value={navigationTheme}>
-        <View
-          style={{
-            flex: 1,
-            alignItems: 'center',
-            justifyContent: 'center',
-            backgroundColor: navigationTheme.colors.background,
-          }}
-        >
-          <ActivityIndicator />
-        </View>
-        <StatusBar style="auto" />
-      </NavigationThemeProvider>
-    );
-  }
->>>>>>> 7eb4e25b
 
   return (
     <NavigationThemeProvider value={navigationTheme}>
       <Stack>
-<<<<<<< HEAD
+
         <Stack.Screen name="auth" options={{ headerShown: false }} />
         <Stack.Screen name="(tabs)" options={{ headerShown: false }} />
         <Stack.Screen name="modal" options={{ presentation: 'modal', title: 'Modal' }} />
         <Stack.Screen name="user/[handle]" options={{ title: 'Athlete' }} />
-=======
-        {session ? (
-          <>
-            <Stack.Screen name="(tabs)" options={{ headerShown: false }} />
-            <Stack.Screen name="modal" options={{ presentation: 'modal', title: 'Modal' }} />
-            <Stack.Screen name="user/[handle]" options={{ title: 'Athlete' }} />
-          </>
-        ) : (
-          <Stack.Screen name="auth" options={{ headerShown: false }} />
-        )}
->>>>>>> 7eb4e25b
+
       </Stack>
       <StatusBar style="auto" />
       {checkingSession ? (
